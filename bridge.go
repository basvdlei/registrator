--- conflicted
+++ resolved
@@ -23,7 +23,6 @@
 }
 
 type Service struct {
-<<<<<<< HEAD
 	ID       string
 	Name     string
 	// HostName string
@@ -31,15 +30,7 @@
 	IP       string
 	Tags     []string
 	Attrs    map[string]string
-=======
-	ID    string
-	Name  string
-	Port  int
-	IP    string
-	Tags  []string
-	Attrs map[string]string
-	TTL   int
->>>>>>> 6a083c54
+	TTL      int
 
 	pp PublishedPort
 }
